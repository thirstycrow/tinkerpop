/*
 * Licensed to the Apache Software Foundation (ASF) under one
 * or more contributor license agreements.  See the NOTICE file
 * distributed with this work for additional information
 * regarding copyright ownership.  The ASF licenses this file
 * to you under the Apache License, Version 2.0 (the
 * "License"); you may not use this file except in compliance
 * with the License.  You may obtain a copy of the License at
 *
 * http://www.apache.org/licenses/LICENSE-2.0
 *
 * Unless required by applicable law or agreed to in writing,
 * software distributed under the License is distributed on an
 * "AS IS" BASIS, WITHOUT WARRANTIES OR CONDITIONS OF ANY
 * KIND, either express or implied.  See the License for the
 * specific language governing permissions and limitations
 * under the License.
 */
package org.apache.tinkerpop.gremlin.server.op;

import com.codahale.metrics.Meter;
import com.codahale.metrics.Timer;
import org.apache.tinkerpop.gremlin.driver.Tokens;
import org.apache.tinkerpop.gremlin.driver.message.RequestMessage;
import org.apache.tinkerpop.gremlin.driver.message.ResponseMessage;
import org.apache.tinkerpop.gremlin.driver.message.ResponseStatusCode;
import org.apache.tinkerpop.gremlin.groovy.engine.GremlinExecutor;
import org.apache.tinkerpop.gremlin.groovy.jsr223.TimedInterruptTimeoutException;
import org.apache.tinkerpop.gremlin.process.traversal.Operator;
import org.apache.tinkerpop.gremlin.process.traversal.Order;
import org.apache.tinkerpop.gremlin.process.traversal.Pop;
import org.apache.tinkerpop.gremlin.process.traversal.Scope;
import org.apache.tinkerpop.gremlin.server.OpProcessor;
import org.apache.tinkerpop.gremlin.server.handler.GremlinResponseFrameEncoder;
import org.apache.tinkerpop.gremlin.structure.Column;
import org.apache.tinkerpop.gremlin.structure.T;
import org.apache.tinkerpop.gremlin.server.Context;
import org.apache.tinkerpop.gremlin.server.GremlinServer;
import org.apache.tinkerpop.gremlin.server.Settings;
import org.apache.tinkerpop.gremlin.server.util.MetricManager;
import org.apache.tinkerpop.gremlin.util.function.ThrowingConsumer;
import org.apache.tinkerpop.gremlin.util.iterator.IteratorUtils;
import io.netty.channel.ChannelHandlerContext;
import org.codehaus.groovy.control.ErrorCollector;
import org.codehaus.groovy.control.MultipleCompilationErrorsException;
import org.slf4j.Logger;
import org.slf4j.LoggerFactory;

import javax.script.Bindings;
import javax.script.ScriptException;
import javax.script.SimpleBindings;
import java.net.SocketAddress;
import java.util.Arrays;
import java.util.HashSet;
import java.util.Iterator;
import java.util.Map;
import java.util.Optional;
import java.util.Set;
import java.util.concurrent.CompletableFuture;
import java.util.concurrent.TimeoutException;
import java.util.function.Supplier;
import java.util.regex.Pattern;

import static com.codahale.metrics.MetricRegistry.name;

/**
 * A base {@link org.apache.tinkerpop.gremlin.server.OpProcessor} implementation that helps with operations that deal
 * with script evaluation functions.
 *
 * @author Stephen Mallette (http://stephen.genoprime.com)
 */
public abstract class AbstractEvalOpProcessor extends AbstractOpProcessor {
    private static final Logger logger = LoggerFactory.getLogger(AbstractEvalOpProcessor.class);
    private static final Logger auditLogger = LoggerFactory.getLogger(GremlinServer.AUDIT_LOGGER_NAME);
    public static final Timer evalOpTimer = MetricManager.INSTANCE.getTimer(name(GremlinServer.class, "op", "eval"));

    /**
     * Captures the "error" count as a reportable metric for Gremlin Server.
     *
     * @deprecated As of release 3.1.1-incubating, not replaced. Direct usage is discouraged with sub-classes as
     * error counts are captured more globally for error messages written down the pipeline to
     * {@link GremlinResponseFrameEncoder}.
     */
    @Deprecated
    static final Meter errorMeter = MetricManager.INSTANCE.getMeter(name(GremlinServer.class, "errors"));

    /**
     * Regex for validating that binding variables.
     *
     * @deprecated As of release 3.1.2-incubating, not replaced. This {@code Pattern} is not used internally.
     * Deprecated rather than just removing as it's possible that someone else might be using it when developing
     * custom {@link OpProcessor} implementations.
     */
    @Deprecated
    protected static final Pattern validBindingName = Pattern.compile("[a-zA-Z$_][a-zA-Z0-9$_]*");

    /**
     * This may or may not be the full set of invalid binding keys.  It is dependent on the static imports made to
     * Gremlin Server.  This should get rid of the worst offenders though and provide a good message back to the
     * calling client.
     * <p/>
     * Use of {@code toUpperCase()} on the accessor values of {@link T} solves an issue where the {@code ScriptEngine}
     * ignores private scope on {@link T} and imports static fields.
     */
    protected static final Set<String> INVALID_BINDINGS_KEYS = new HashSet<>();

    static {
        INVALID_BINDINGS_KEYS.addAll(Arrays.asList(
                T.id.name(), T.key.name(),
                T.label.name(), T.value.name(),
                T.id.getAccessor(), T.key.getAccessor(),
                T.label.getAccessor(), T.value.getAccessor(),
                T.id.getAccessor().toUpperCase(), T.key.getAccessor().toUpperCase(),
                T.label.getAccessor().toUpperCase(), T.value.getAccessor().toUpperCase()));

        for (Column enumItem : Column.values()) {
            INVALID_BINDINGS_KEYS.add(enumItem.name());
        }

        for (Order enumItem : Order.values()) {
            INVALID_BINDINGS_KEYS.add(enumItem.name());
        }

        for (Operator enumItem : Operator.values()) {
            INVALID_BINDINGS_KEYS.add(enumItem.name());
        }

        for (Scope enumItem : Scope.values()) {
            INVALID_BINDINGS_KEYS.add(enumItem.name());
        }

        for (Pop enumItem : Pop.values()) {
            INVALID_BINDINGS_KEYS.add(enumItem.name());
        }
    }

    protected AbstractEvalOpProcessor(final boolean manageTransactions) {
        super(manageTransactions);
    }

    /**
     * Provides an operation for evaluating a Gremlin script.
     */
    public abstract ThrowingConsumer<Context> getEvalOp();

    /**
     * A sub-class may have additional "ops" that it will service.  Calls to {@link #select(Context)} that are not
     * handled will be passed to this method to see if the sub-class can service the requested op code.
     */
    public abstract Optional<ThrowingConsumer<Context>> selectOther(final RequestMessage requestMessage) throws OpProcessorException;

    @Override
    public ThrowingConsumer<Context> select(final Context ctx) throws OpProcessorException {
        final RequestMessage message = ctx.getRequestMessage();
        logger.debug("Selecting processor for RequestMessage {}", message);

        final ThrowingConsumer<Context> op;
        switch (message.getOp()) {
            case Tokens.OPS_EVAL:
                op = validateEvalMessage(message).orElse(getEvalOp());
                break;
            case Tokens.OPS_INVALID:
                final String msgInvalid = String.format("Message could not be parsed.  Check the format of the request. [%s]", message);
                throw new OpProcessorException(msgInvalid, ResponseMessage.build(message).code(ResponseStatusCode.REQUEST_ERROR_MALFORMED_REQUEST).statusMessage(msgInvalid).create());
            default:
                op = selectOther(message).orElseThrow(() -> {
                    final String msgDefault = String.format("Message with op code [%s] is not recognized.", message.getOp());
                    return new OpProcessorException(msgDefault, ResponseMessage.build(message).code(ResponseStatusCode.REQUEST_ERROR_MALFORMED_REQUEST).statusMessage(msgDefault).create());
                });
        }

        return op;
    }

    protected Optional<ThrowingConsumer<Context>> validateEvalMessage(final RequestMessage message) throws OpProcessorException {
        if (!message.optionalArgs(Tokens.ARGS_GREMLIN).isPresent()) {
            final String msg = String.format("A message with an [%s] op code requires a [%s] argument.", Tokens.OPS_EVAL, Tokens.ARGS_GREMLIN);
            throw new OpProcessorException(msg, ResponseMessage.build(message).code(ResponseStatusCode.REQUEST_ERROR_INVALID_REQUEST_ARGUMENTS).statusMessage(msg).create());
        }

        if (message.optionalArgs(Tokens.ARGS_BINDINGS).isPresent()) {
            final Map bindings = (Map) message.getArgs().get(Tokens.ARGS_BINDINGS);
            if (bindings.keySet().stream().anyMatch(k -> null == k || !(k instanceof String))) {
                final String msg = String.format("The [%s] message is using one or more invalid binding keys - they must be of type String and cannot be null", Tokens.OPS_EVAL);
                throw new OpProcessorException(msg, ResponseMessage.build(message).code(ResponseStatusCode.REQUEST_ERROR_INVALID_REQUEST_ARGUMENTS).statusMessage(msg).create());
            }

            final Set<String> badBindings = IteratorUtils.set(IteratorUtils.<String>filter(bindings.keySet().iterator(), INVALID_BINDINGS_KEYS::contains));
            if (!badBindings.isEmpty()) {
                final String msg = String.format("The [%s] message supplies one or more invalid parameters key of [%s] - these are reserved names.", Tokens.OPS_EVAL, badBindings);
                throw new OpProcessorException(msg, ResponseMessage.build(message).code(ResponseStatusCode.REQUEST_ERROR_INVALID_REQUEST_ARGUMENTS).statusMessage(msg).create());
            }
        }

        return Optional.empty();
    }

    /**
     * A generalized implementation of the "eval" operation.  It handles script evaluation and iteration of results
     * so as to write {@link ResponseMessage} objects down the Netty pipeline.  It also handles script timeouts,
     * iteration timeouts, metrics and building bindings.  Note that result iteration is delegated to the
     * {@link #handleIterator} method, so those extending this class could override that method for better control
     * over result iteration.
     *
     * @param context The current Gremlin Server {@link Context}
     * @param gremlinExecutorSupplier A function that returns the {@link GremlinExecutor} to use in executing the
     *                                script evaluation.
     * @param bindingsSupplier A function that returns the {@link Bindings} to provide to the
     *                         {@link GremlinExecutor#eval} method.
     */
    protected void evalOpInternal(final Context context, final Supplier<GremlinExecutor> gremlinExecutorSupplier,
                                  final BindingSupplier bindingsSupplier) throws OpProcessorException {
        final Timer.Context timerContext = evalOpTimer.time();
        final ChannelHandlerContext ctx = context.getChannelHandlerContext();
        final RequestMessage msg = context.getRequestMessage();
        final GremlinExecutor gremlinExecutor = gremlinExecutorSupplier.get();
        final Settings settings = context.getSettings();

        final Map<String, Object> args = msg.getArgs();

        final String script = (String) args.get(Tokens.ARGS_GREMLIN);
        final String language = args.containsKey(Tokens.ARGS_LANGUAGE) ? (String) args.get(Tokens.ARGS_LANGUAGE) : null;
        final Bindings bindings = new SimpleBindings();

        // sessionless requests are always transaction managed, but in-session requests are configurable.
        final boolean managedTransactionsForRequest = manageTransactions ?
                true : (Boolean) args.getOrDefault(Tokens.ARGS_MANAGE_TRANSACTION, false);

        // timeout override
        final long seto = args.containsKey(Tokens.ARGS_SCRIPT_EVAL_TIMEOUT) ?
                Long.parseLong(args.get(Tokens.ARGS_SCRIPT_EVAL_TIMEOUT).toString()) : settings.scriptEvaluationTimeout;

        final GremlinExecutor.LifeCycle lifeCycle = GremlinExecutor.LifeCycle.build()
                .scriptEvaluationTimeoutOverride(seto)
                .afterFailure((b,t) -> {
                    if (managedTransactionsForRequest) attemptRollback(msg, context.getGraphManager(), settings.strictTransactionManagement);
                })
                .beforeEval(b -> {
                    try {
                        b.putAll(bindingsSupplier.get());
                    } catch (OpProcessorException ope) {
                        // this should bubble up in the GremlinExecutor properly as the RuntimeException will be
                        // unwrapped and the root cause thrown
                        throw new RuntimeException(ope);
                    }
                })
                .withResult(o -> {
                    final Iterator itty = IteratorUtils.asIterator(o);

                    logger.debug("Preparing to iterate results from - {} - in thread [{}]", msg, Thread.currentThread().getName());
                    if (settings.authentication.enableAuditLog) {
                        String address = context.getChannelHandlerContext().channel().remoteAddress().toString();
                        if (address.startsWith("/") && address.length() > 1) address = address.substring(1);
                        auditLogger.info("User with address {} requested: {}", address, script);
                    }

                    try {
                        handleIterator(context, itty);
                    } catch (TimeoutException ex) {
                        // a timeout occurs if serializedResponseTimeout is exceeded, but that setting is deprecated
                        // and by default disabled. we can remove this handling once we drop that setting all together
                        final String errorMessage = String.format("Response iteration exceeded the configured threshold for request [%s] - %s", msg, ex.getMessage());
                        logger.warn(errorMessage);
                        ctx.writeAndFlush(ResponseMessage.build(msg).code(ResponseStatusCode.SERVER_ERROR_TIMEOUT)
                                .statusMessage(errorMessage)
                                .statusAttributeException(ex).create());
                        if (managedTransactionsForRequest) attemptRollback(msg, context.getGraphManager(), settings.strictTransactionManagement);
                    } catch (InterruptedException ex) {
                        // interruption occurs if there is a forced timeout during result iteration. this timeout
                        // is driven by the script evaluation timeout so for consistency the message should be the same
                        final String errorMessage = String.format("Script evaluation exceeded the configured threshold for request [%s] - %s", msg, ex.getMessage());
                        logger.warn(errorMessage, ex);
                        ctx.writeAndFlush(ResponseMessage.build(msg).code(ResponseStatusCode.SERVER_ERROR_TIMEOUT)
                                .statusMessage(ex.getMessage())
                                .statusAttributeException(ex).create());
                        if (managedTransactionsForRequest) attemptRollback(msg, context.getGraphManager(), settings.strictTransactionManagement);
                    } catch (Exception ex) {
                        logger.warn(String.format("Exception processing a script on request [%s].", msg), ex);
                        final String err = ex.getMessage();
                        ctx.writeAndFlush(ResponseMessage.build(msg).code(ResponseStatusCode.SERVER_ERROR)
                                .statusMessage(null == err || err.isEmpty() ? ex.getClass().getSimpleName() : err)
                                .statusAttributeException(ex).create());
                        if (managedTransactionsForRequest) attemptRollback(msg, context.getGraphManager(), settings.strictTransactionManagement);
                    }
                }).create();

        final CompletableFuture<Object> evalFuture = gremlinExecutor.eval(script, language, bindings, lifeCycle);

        evalFuture.handle((v, t) -> {
            timerContext.stop();

            if (t != null) {
                if (t instanceof OpProcessorException) {
                    ctx.writeAndFlush(((OpProcessorException) t).getResponseMessage());
                } else if (t instanceof TimedInterruptTimeoutException) {
                    // occurs when the TimedInterruptCustomizerProvider is in play
                    final String errorMessage = String.format("A timeout occurred within the script during evaluation of [%s] - consider increasing the limit given to TimedInterruptCustomizerProvider", msg);
                    logger.warn(errorMessage);
<<<<<<< HEAD
                    ctx.writeAndFlush(ResponseMessage.build(msg).code(ResponseStatusCode.SERVER_ERROR_TIMEOUT).statusMessage("Timeout during script evaluation triggered by TimedInterruptCustomizerProvider").create());
=======
                    ctx.writeAndFlush(ResponseMessage.build(msg).code(ResponseStatusCode.SERVER_ERROR_TIMEOUT)
                            .statusMessage("Timeout during script evaluation triggered by TimedInterruptCustomizerProvider")
                            .statusAttributeException(t).create());
                } else if (t instanceof org.apache.tinkerpop.gremlin.groovy.jsr223.TimedInterruptTimeoutException) {
                    // occurs when the TimedInterruptCustomizerProvider is in play
                    final String errorMessage = String.format("A timeout occurred within the script during evaluation of [%s] - consider increasing the limit given to TimedInterruptCustomizerProvider", msg);
                    logger.warn(errorMessage);
                    ctx.writeAndFlush(ResponseMessage.build(msg).code(ResponseStatusCode.SERVER_ERROR_TIMEOUT)
                            .statusMessage("Timeout during script evaluation triggered by TimedInterruptCustomizerProvider")
                            .statusAttributeException(t).create());
>>>>>>> c33069ce
                } else if (t instanceof TimeoutException) {
                    final String errorMessage = String.format("Script evaluation exceeded the configured threshold for request [%s] - %s", msg, t.getMessage());
                    logger.warn(errorMessage, t);
                    ctx.writeAndFlush(ResponseMessage.build(msg).code(ResponseStatusCode.SERVER_ERROR_TIMEOUT)
                            .statusMessage(t.getMessage())
                            .statusAttributeException(t).create());
                } else {
                    // try to trap the specific jvm error of "Method code too large!" to re-write it as something nicer,
                    // but only re-write if it's the only error because otherwise we might lose some other important
                    // information related to the failure. at this point, there hasn't been a scenario that has
                    // presented itself where the "Method code too large!" comes with other compilation errors so
                    // it seems that this message trumps other compilation errors to some reasonable degree that ends
                    // up being favorable for this problem
                    if (t instanceof MultipleCompilationErrorsException && t.getMessage().contains("Method code too large!") &&
                            ((MultipleCompilationErrorsException) t).getErrorCollector().getErrorCount() == 1) {
                        final String errorMessage = String.format("The Gremlin statement that was submitted exceed the maximum compilation size allowed by the JVM, please split it into multiple smaller statements - %s", msg);
                        logger.warn(errorMessage);
                        ctx.writeAndFlush(ResponseMessage.build(msg).code(ResponseStatusCode.SERVER_ERROR_SCRIPT_EVALUATION)
                                .statusMessage(errorMessage)
                                .statusAttributeException(t).create());
                    } else {
                        logger.warn(String.format("Exception processing a script on request [%s].", msg), t);
                        ctx.writeAndFlush(ResponseMessage.build(msg).code(ResponseStatusCode.SERVER_ERROR_SCRIPT_EVALUATION)
                                .statusMessage(t.getMessage())
                                .statusAttributeException(t).create());
                    }
                }
            }

            return null;
        });
    }

    @FunctionalInterface
    public interface BindingSupplier {
        public Bindings get() throws OpProcessorException;
    }
}<|MERGE_RESOLUTION|>--- conflicted
+++ resolved
@@ -296,20 +296,9 @@
                     // occurs when the TimedInterruptCustomizerProvider is in play
                     final String errorMessage = String.format("A timeout occurred within the script during evaluation of [%s] - consider increasing the limit given to TimedInterruptCustomizerProvider", msg);
                     logger.warn(errorMessage);
-<<<<<<< HEAD
-                    ctx.writeAndFlush(ResponseMessage.build(msg).code(ResponseStatusCode.SERVER_ERROR_TIMEOUT).statusMessage("Timeout during script evaluation triggered by TimedInterruptCustomizerProvider").create());
-=======
                     ctx.writeAndFlush(ResponseMessage.build(msg).code(ResponseStatusCode.SERVER_ERROR_TIMEOUT)
                             .statusMessage("Timeout during script evaluation triggered by TimedInterruptCustomizerProvider")
                             .statusAttributeException(t).create());
-                } else if (t instanceof org.apache.tinkerpop.gremlin.groovy.jsr223.TimedInterruptTimeoutException) {
-                    // occurs when the TimedInterruptCustomizerProvider is in play
-                    final String errorMessage = String.format("A timeout occurred within the script during evaluation of [%s] - consider increasing the limit given to TimedInterruptCustomizerProvider", msg);
-                    logger.warn(errorMessage);
-                    ctx.writeAndFlush(ResponseMessage.build(msg).code(ResponseStatusCode.SERVER_ERROR_TIMEOUT)
-                            .statusMessage("Timeout during script evaluation triggered by TimedInterruptCustomizerProvider")
-                            .statusAttributeException(t).create());
->>>>>>> c33069ce
                 } else if (t instanceof TimeoutException) {
                     final String errorMessage = String.format("Script evaluation exceeded the configured threshold for request [%s] - %s", msg, t.getMessage());
                     logger.warn(errorMessage, t);
