--- conflicted
+++ resolved
@@ -92,13 +92,8 @@
             customSerializerMock.Verify(m => m.Objectify(It.IsAny<JToken>(), It.IsAny<GraphSONReader>()));
         }
 
-<<<<<<< HEAD
-        [Theory, MemberData(nameof(Versions))]
-        public void ShouldDeserializeDateToDateTime(int version)
-=======
-        [Fact]
-        public void ShouldDeserializeDateToDateTimeOffset()
->>>>>>> 7e17d4fa
+        [Theory, MemberData(nameof(Versions))]
+        public void ShouldDeserializeDateToDateTimeOffset(int version)
         {
             var graphSon = "{\"@type\":\"g:Date\",\"@value\":1475583442552}";
             var reader = CreateStandardGraphSONReader(version);
@@ -252,13 +247,8 @@
             Assert.Equal("y", edge.OutV.Id);
         }
 
-<<<<<<< HEAD
-        [Theory, MemberData(nameof(Versions))]
-        public void ShouldDeserializeTimestampToDateTime(int version)
-=======
-        [Fact]
-        public void ShouldDeserializeTimestampToDateTimeOffset()
->>>>>>> 7e17d4fa
+        [Theory, MemberData(nameof(Versions))]
+        public void ShouldDeserializeTimestampToDateTimeOffset(int version)
         {
             var graphSon = "{\"@type\":\"g:Timestamp\",\"@value\":1475583442558}";
             var reader = CreateStandardGraphSONReader(version);
