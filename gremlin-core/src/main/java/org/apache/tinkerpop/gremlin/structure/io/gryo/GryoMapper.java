/*
 * Licensed to the Apache Software Foundation (ASF) under one
 * or more contributor license agreements.  See the NOTICE file
 * distributed with this work for additional information
 * regarding copyright ownership.  The ASF licenses this file
 * to you under the Apache License, Version 2.0 (the
 * "License"); you may not use this file except in compliance
 * with the License.  You may obtain a copy of the License at
 *
 * http://www.apache.org/licenses/LICENSE-2.0
 *
 * Unless required by applicable law or agreed to in writing,
 * software distributed under the License is distributed on an
 * "AS IS" BASIS, WITHOUT WARRANTIES OR CONDITIONS OF ANY
 * KIND, either express or implied.  See the License for the
 * specific language governing permissions and limitations
 * under the License.
 */
package org.apache.tinkerpop.gremlin.structure.io.gryo;

import org.apache.tinkerpop.gremlin.process.computer.MapReduce;
import org.apache.tinkerpop.gremlin.process.computer.util.MapMemory;
import org.apache.tinkerpop.gremlin.process.traversal.Contains;
import org.apache.tinkerpop.gremlin.process.traversal.Path;
import org.apache.tinkerpop.gremlin.process.traversal.step.util.BulkSet;
import org.apache.tinkerpop.gremlin.process.traversal.step.util.Tree;
import org.apache.tinkerpop.gremlin.process.traversal.traverser.B_LP_O_P_S_SE_SL_Traverser;
import org.apache.tinkerpop.gremlin.process.traversal.traverser.B_LP_O_S_SE_SL_Traverser;
import org.apache.tinkerpop.gremlin.process.traversal.traverser.B_O_S_SE_SL_Traverser;
import org.apache.tinkerpop.gremlin.process.traversal.traverser.B_O_Traverser;
import org.apache.tinkerpop.gremlin.process.traversal.traverser.LP_O_OB_P_S_SE_SL_TraverserGenerator;
import org.apache.tinkerpop.gremlin.process.traversal.traverser.LP_O_OB_S_SE_SL_Traverser;
import org.apache.tinkerpop.gremlin.process.traversal.traverser.O_OB_S_SE_SL_Traverser;
import org.apache.tinkerpop.gremlin.process.traversal.traverser.O_Traverser;
import org.apache.tinkerpop.gremlin.process.traversal.traverser.util.TraverserSet;
import org.apache.tinkerpop.gremlin.process.traversal.util.DependantMutableMetrics;
import org.apache.tinkerpop.gremlin.process.traversal.util.ImmutableMetrics;
import org.apache.tinkerpop.gremlin.process.traversal.util.MutableMetrics;
import org.apache.tinkerpop.gremlin.process.traversal.util.StandardTraversalMetrics;
import org.apache.tinkerpop.gremlin.process.traversal.util.TraversalExplanation;
import org.apache.tinkerpop.gremlin.structure.Direction;
import org.apache.tinkerpop.gremlin.structure.Edge;
import org.apache.tinkerpop.gremlin.structure.Graph;
import org.apache.tinkerpop.gremlin.structure.Property;
import org.apache.tinkerpop.gremlin.structure.T;
import org.apache.tinkerpop.gremlin.structure.Vertex;
import org.apache.tinkerpop.gremlin.structure.VertexProperty;
import org.apache.tinkerpop.gremlin.structure.io.IoRegistry;
import org.apache.tinkerpop.gremlin.structure.io.Mapper;
import org.apache.tinkerpop.gremlin.structure.util.detached.DetachedEdge;
import org.apache.tinkerpop.gremlin.structure.util.detached.DetachedPath;
import org.apache.tinkerpop.gremlin.structure.util.detached.DetachedProperty;
import org.apache.tinkerpop.gremlin.structure.util.detached.DetachedVertex;
import org.apache.tinkerpop.gremlin.structure.util.detached.DetachedVertexProperty;
import org.apache.tinkerpop.gremlin.structure.util.reference.ReferenceEdge;
import org.apache.tinkerpop.gremlin.structure.util.reference.ReferencePath;
import org.apache.tinkerpop.gremlin.structure.util.reference.ReferenceProperty;
import org.apache.tinkerpop.gremlin.structure.util.reference.ReferenceVertex;
import org.apache.tinkerpop.gremlin.structure.util.reference.ReferenceVertexProperty;
import org.apache.tinkerpop.gremlin.structure.util.star.StarGraph;
import org.apache.tinkerpop.gremlin.structure.util.star.StarGraphGryoSerializer;
import org.apache.tinkerpop.shaded.kryo.ClassResolver;
import org.apache.tinkerpop.shaded.kryo.Kryo;
import org.apache.tinkerpop.shaded.kryo.KryoSerializable;
import org.apache.tinkerpop.shaded.kryo.Serializer;
import org.apache.tinkerpop.shaded.kryo.serializers.JavaSerializer;
import org.apache.tinkerpop.shaded.kryo.util.DefaultStreamFactory;
import org.apache.tinkerpop.shaded.kryo.util.MapReferenceResolver;
import org.javatuples.Pair;
import org.javatuples.Triplet;

import java.math.BigDecimal;
import java.math.BigInteger;
import java.net.URI;
import java.time.Duration;
import java.time.Instant;
import java.time.LocalDate;
import java.time.LocalDateTime;
import java.time.LocalTime;
import java.time.MonthDay;
import java.time.OffsetDateTime;
import java.time.OffsetTime;
import java.time.Period;
import java.time.Year;
import java.time.YearMonth;
import java.time.ZoneOffset;
import java.time.ZonedDateTime;
import java.util.ArrayList;
import java.util.Arrays;
import java.util.Calendar;
import java.util.Collection;
import java.util.Collections;
import java.util.Currency;
import java.util.Date;
import java.util.EnumSet;
import java.util.HashMap;
import java.util.HashSet;
import java.util.LinkedHashMap;
import java.util.LinkedHashSet;
import java.util.List;
import java.util.Locale;
import java.util.Map;
import java.util.TimeZone;
import java.util.TreeMap;
import java.util.TreeSet;
import java.util.UUID;
import java.util.concurrent.atomic.AtomicInteger;
import java.util.concurrent.atomic.AtomicLong;
import java.util.function.Function;
import java.util.function.Supplier;
import java.util.stream.Collectors;

/**
 * A {@link Mapper} implementation for Kryo. This implementation requires that all classes to be serialized by
 * Kryo are registered to it.
 * <p/>
 * {@link Graph} implementations providing an {@link IoRegistry} should register their custom classes and/or
 * serializers in one of three ways:
 * <p/>
 * <ol>
 * <li>Register just the custom class with a {@code null} {@link Serializer} implementation</li>
 * <li>Register the custom class with a {@link Serializer} implementation</li>
 * <li>
 * Register the custom class with a {@code Function<Kryo, Serializer>} for those cases where the
 * {@link Serializer} requires the {@link Kryo} instance to get constructed.
 * </li>
 * </ol>
 * <p/>
 * For example:
 * <pre>
 * {@code
 * public class MyGraphIoRegistry extends AbstractIoRegistry {
 *   public MyGraphIoRegistry() {
 *     register(GryoIo.class, MyGraphIdClass.class, new MyGraphIdSerializer());
 *   }
 * }
 * }
 * </pre>
 *
 * @author Stephen Mallette (http://stephen.genoprime.com)
 */
public final class GryoMapper implements Mapper<Kryo> {
    public static final byte[] GIO = "gio".getBytes();
    public static final byte[] HEADER = Arrays.copyOf(GIO, 16);
    private final List<Triplet<Class, Function<Kryo, Serializer>, Integer>> serializationList;
    private final boolean registrationRequired;
    private final boolean referenceTracking;
    private final Supplier<ClassResolver> classResolver;

    private GryoMapper(final Builder builder) {
        this.serializationList = builder.serializationList;
        this.registrationRequired = builder.registrationRequired;
        this.referenceTracking = builder.referenceTracking;
        this.classResolver = builder.classResolver;
    }

    @Override
    public Kryo createMapper() {
        final Kryo kryo = new Kryo(classResolver.get(), new MapReferenceResolver(), new DefaultStreamFactory());
        kryo.addDefaultSerializer(Map.Entry.class, new EntrySerializer());
        kryo.setRegistrationRequired(registrationRequired);
        kryo.setReferences(referenceTracking);

        serializationList.forEach(p -> {
            final Function<Kryo, Serializer> serializer = p.getValue1();
            if (null == serializer)
                kryo.register(p.getValue0(), kryo.getDefaultSerializer(p.getValue0()), p.getValue2());
            else
                kryo.register(p.getValue0(), serializer.apply(kryo), p.getValue2());
        });
        return kryo;
    }

    public List<Class> getRegisteredClasses() {
        return this.serializationList.stream().map(Triplet::getValue0).collect(Collectors.toList());
    }

    public static Builder build() {
        return new Builder();
    }

    /**
     * A builder to construct a {@link GryoMapper} instance.
     */
    public final static class Builder implements Mapper.Builder<Builder> {

        /**
         * Map with one entry that is used so that it is possible to get the class of LinkedHashMap.Entry.
         */
        private static final LinkedHashMap m = new LinkedHashMap() {{
            put("junk", "dummy");
        }};

        private static final Class LINKED_HASH_MAP_ENTRY_CLASS = m.entrySet().iterator().next().getClass();

        /**
         * The {@code HashMap$Node} class comes into serialization play when a {@code Map.entrySet()} is
         * serialized.
         */
        private static final Class HASH_MAP_NODE;

        static {
            // have to instantiate this via reflection because it is a private inner class of HashMap
            final String className = HashMap.class.getName() + "$Node";
            try {
                HASH_MAP_NODE = Class.forName(className);
            } catch (Exception ex) {
                throw new RuntimeException("Could not access " + className, ex);
            }
        }

        /**
         * Note that the following are pre-registered boolean, Boolean, byte, Byte, char, Character, double, Double,
         * int, Integer, float, Float, long, Long, short, Short, String, void.
         */
        private final List<Triplet<Class, Function<Kryo, Serializer>, Integer>> serializationList = new ArrayList<Triplet<Class, Function<Kryo, Serializer>, Integer>>() {{
            add(Triplet.<Class, Function<Kryo, Serializer>, Integer>with(byte[].class, null, 25));
            add(Triplet.<Class, Function<Kryo, Serializer>, Integer>with(char[].class, null, 26));
            add(Triplet.<Class, Function<Kryo, Serializer>, Integer>with(short[].class, null, 27));
            add(Triplet.<Class, Function<Kryo, Serializer>, Integer>with(int[].class, null, 28));
            add(Triplet.<Class, Function<Kryo, Serializer>, Integer>with(long[].class, null, 29));
            add(Triplet.<Class, Function<Kryo, Serializer>, Integer>with(float[].class, null, 30));
            add(Triplet.<Class, Function<Kryo, Serializer>, Integer>with(double[].class, null, 31));
            add(Triplet.<Class, Function<Kryo, Serializer>, Integer>with(String[].class, null, 32));
            add(Triplet.<Class, Function<Kryo, Serializer>, Integer>with(Object[].class, null, 33));
            add(Triplet.<Class, Function<Kryo, Serializer>, Integer>with(ArrayList.class, null, 10));
            add(Triplet.<Class, Function<Kryo, Serializer>, Integer>with(BigInteger.class, null, 34));
            add(Triplet.<Class, Function<Kryo, Serializer>, Integer>with(BigDecimal.class, null, 35));
            add(Triplet.<Class, Function<Kryo, Serializer>, Integer>with(Calendar.class, null, 39));
            add(Triplet.<Class, Function<Kryo, Serializer>, Integer>with(Class.class, null, 41));
            add(Triplet.<Class, Function<Kryo, Serializer>, Integer>with(Collection.class, null, 37));
            add(Triplet.<Class, Function<Kryo, Serializer>, Integer>with(Collections.EMPTY_LIST.getClass(), null, 51));
            add(Triplet.<Class, Function<Kryo, Serializer>, Integer>with(Collections.EMPTY_MAP.getClass(), null, 52));
            add(Triplet.<Class, Function<Kryo, Serializer>, Integer>with(Collections.EMPTY_SET.getClass(), null, 53));
            add(Triplet.<Class, Function<Kryo, Serializer>, Integer>with(Collections.singleton(null).getClass(), null, 54));
            add(Triplet.<Class, Function<Kryo, Serializer>, Integer>with(Collections.singletonList(null).getClass(), null, 24));
            add(Triplet.<Class, Function<Kryo, Serializer>, Integer>with(Collections.singletonMap(null, null).getClass(), null, 23));
            add(Triplet.<Class, Function<Kryo, Serializer>, Integer>with(Contains.class, null, 49));
            add(Triplet.<Class, Function<Kryo, Serializer>, Integer>with(Currency.class, null, 40));
            add(Triplet.<Class, Function<Kryo, Serializer>, Integer>with(Date.class, null, 38));
            add(Triplet.<Class, Function<Kryo, Serializer>, Integer>with(Direction.class, null, 12));
            add(Triplet.<Class, Function<Kryo, Serializer>, Integer>with(DetachedEdge.class, null, 21));
            add(Triplet.<Class, Function<Kryo, Serializer>, Integer>with(DetachedVertexProperty.class, null, 20));
            add(Triplet.<Class, Function<Kryo, Serializer>, Integer>with(DetachedProperty.class, null, 18));
            add(Triplet.<Class, Function<Kryo, Serializer>, Integer>with(DetachedVertex.class, null, 19));
            add(Triplet.<Class, Function<Kryo, Serializer>, Integer>with(DetachedPath.class, null, 60));
            // skip 14
            add(Triplet.<Class, Function<Kryo, Serializer>, Integer>with(EnumSet.class, null, 46));
            add(Triplet.<Class, Function<Kryo, Serializer>, Integer>with(HashMap.class, null, 11));
            add(Triplet.<Class, Function<Kryo, Serializer>, Integer>with(HashMap.Entry.class, null, 16));
            add(Triplet.<Class, Function<Kryo, Serializer>, Integer>with(HASH_MAP_NODE, null, 92));
            add(Triplet.<Class, Function<Kryo, Serializer>, Integer>with(KryoSerializable.class, null, 36));
            add(Triplet.<Class, Function<Kryo, Serializer>, Integer>with(LinkedHashMap.class, null, 47));
            add(Triplet.<Class, Function<Kryo, Serializer>, Integer>with(LinkedHashSet.class, null, 71));
            add(Triplet.<Class, Function<Kryo, Serializer>, Integer>with(LINKED_HASH_MAP_ENTRY_CLASS, null, 15));
            add(Triplet.<Class, Function<Kryo, Serializer>, Integer>with(Locale.class, null, 22));
            add(Triplet.<Class, Function<Kryo, Serializer>, Integer>with(StringBuffer.class, null, 43));
            add(Triplet.<Class, Function<Kryo, Serializer>, Integer>with(StringBuilder.class, null, 44));
            add(Triplet.<Class, Function<Kryo, Serializer>, Integer>with(T.class, null, 48));
            add(Triplet.<Class, Function<Kryo, Serializer>, Integer>with(TimeZone.class, null, 42));
            add(Triplet.<Class, Function<Kryo, Serializer>, Integer>with(TreeMap.class, null, 45));
            add(Triplet.<Class, Function<Kryo, Serializer>, Integer>with(TreeSet.class, null, 50));
            add(Triplet.<Class, Function<Kryo, Serializer>, Integer>with(UUID.class, kryo -> new UUIDSerializer(), 17));
            add(Triplet.<Class, Function<Kryo, Serializer>, Integer>with(URI.class, kryo -> new URISerializer(), 72));
            add(Triplet.<Class, Function<Kryo, Serializer>, Integer>with(VertexTerminator.class, null, 13));

            add(Triplet.<Class, Function<Kryo, Serializer>, Integer>with(ReferenceEdge.class, null, 81));
            add(Triplet.<Class, Function<Kryo, Serializer>, Integer>with(ReferenceVertexProperty.class, null, 82));
            add(Triplet.<Class, Function<Kryo, Serializer>, Integer>with(ReferenceProperty.class, null, 83));
            add(Triplet.<Class, Function<Kryo, Serializer>, Integer>with(ReferenceVertex.class, null, 84));
            add(Triplet.<Class, Function<Kryo, Serializer>, Integer>with(ReferencePath.class, null, 85));

            add(Triplet.<Class, Function<Kryo, Serializer>, Integer>with(StarGraph.class, kryo -> StarGraphGryoSerializer.with(Direction.BOTH), 86));

            add(Triplet.<Class, Function<Kryo, Serializer>, Integer>with(Edge.class, kryo -> new GryoSerializers.EdgeSerializer(), 65));
            add(Triplet.<Class, Function<Kryo, Serializer>, Integer>with(Vertex.class, kryo -> new GryoSerializers.VertexSerializer(), 66));
            add(Triplet.<Class, Function<Kryo, Serializer>, Integer>with(Property.class, kryo -> new GryoSerializers.PropertySerializer(), 67));
            add(Triplet.<Class, Function<Kryo, Serializer>, Integer>with(VertexProperty.class, kryo -> new GryoSerializers.VertexPropertySerializer(), 68));
            add(Triplet.<Class, Function<Kryo, Serializer>, Integer>with(Path.class, kryo -> new GryoSerializers.PathSerializer(), 59));
            // skip 55
            add(Triplet.<Class, Function<Kryo, Serializer>, Integer>with(B_O_Traverser.class, null, 75));
            add(Triplet.<Class, Function<Kryo, Serializer>, Integer>with(O_Traverser.class, null, 76));
            add(Triplet.<Class, Function<Kryo, Serializer>, Integer>with(B_LP_O_P_S_SE_SL_Traverser.class, null, 77));
            add(Triplet.<Class, Function<Kryo, Serializer>, Integer>with(B_O_S_SE_SL_Traverser.class, null, 78));
            add(Triplet.<Class, Function<Kryo, Serializer>, Integer>with(B_LP_O_S_SE_SL_Traverser.class, null, 87));
            add(Triplet.<Class, Function<Kryo, Serializer>, Integer>with(O_OB_S_SE_SL_Traverser.class, null, 89));
            add(Triplet.<Class, Function<Kryo, Serializer>, Integer>with(LP_O_OB_S_SE_SL_Traverser.class, null, 90));
            add(Triplet.<Class, Function<Kryo, Serializer>, Integer>with(LP_O_OB_P_S_SE_SL_TraverserGenerator.class, null, 91));

            add(Triplet.<Class, Function<Kryo, Serializer>, Integer>with(TraverserSet.class, null, 58));
            add(Triplet.<Class, Function<Kryo, Serializer>, Integer>with(Tree.class, null, 61));
            add(Triplet.<Class, Function<Kryo, Serializer>, Integer>with(HashSet.class, null, 62));
            add(Triplet.<Class, Function<Kryo, Serializer>, Integer>with(BulkSet.class, null, 64));
            add(Triplet.<Class, Function<Kryo, Serializer>, Integer>with(MutableMetrics.class, null, 69));
            add(Triplet.<Class, Function<Kryo, Serializer>, Integer>with(StandardTraversalMetrics.class, null, 70));
            add(Triplet.<Class, Function<Kryo, Serializer>, Integer>with(MapMemory.class, null, 73));
            add(Triplet.<Class, Function<Kryo, Serializer>, Integer>with(MapReduce.NullObject.class, null, 74));
            add(Triplet.<Class, Function<Kryo, Serializer>, Integer>with(AtomicLong.class, null, 79));
            add(Triplet.<Class, Function<Kryo, Serializer>, Integer>with(DependantMutableMetrics.class, null, 80));
            add(Triplet.<Class, Function<Kryo, Serializer>, Integer>with(Pair.class, kryo -> new PairSerializer(), 88));
<<<<<<< HEAD
            add(Triplet.<Class, Function<Kryo, Serializer>, Integer>with(TraversalExplanation.class, null, 106));
=======
            add(Triplet.<Class, Function<Kryo, Serializer>, Integer>with(TraversalExplanation.class, kryo -> new JavaSerializer(), 106)); // ***LAST ID**
>>>>>>> d23c960c

            add(Triplet.<Class, Function<Kryo, Serializer>, Integer>with(Duration.class, kryo -> new JavaTimeSerializers.DurationSerializer(), 93));
            add(Triplet.<Class, Function<Kryo, Serializer>, Integer>with(Instant.class, kryo -> new JavaTimeSerializers.InstantSerializer(), 94));
            add(Triplet.<Class, Function<Kryo, Serializer>, Integer>with(LocalDate.class, kryo -> new JavaTimeSerializers.LocalDateSerializer(), 95));
            add(Triplet.<Class, Function<Kryo, Serializer>, Integer>with(LocalDateTime.class, kryo -> new JavaTimeSerializers.LocalDateTimeSerializer(), 96));
            add(Triplet.<Class, Function<Kryo, Serializer>, Integer>with(LocalTime.class, kryo -> new JavaTimeSerializers.LocalTimeSerializer(), 97));
            add(Triplet.<Class, Function<Kryo, Serializer>, Integer>with(MonthDay.class, kryo -> new JavaTimeSerializers.MonthDaySerializer(), 98));
            add(Triplet.<Class, Function<Kryo, Serializer>, Integer>with(OffsetDateTime.class, kryo -> new JavaTimeSerializers.OffsetDateTimeSerializer(), 99));
            add(Triplet.<Class, Function<Kryo, Serializer>, Integer>with(OffsetTime.class, kryo -> new JavaTimeSerializers.OffsetTimeSerializer(), 100));
            add(Triplet.<Class, Function<Kryo, Serializer>, Integer>with(Period.class, kryo -> new JavaTimeSerializers.PeriodSerializer(), 101));
            add(Triplet.<Class, Function<Kryo, Serializer>, Integer>with(Year.class, kryo -> new JavaTimeSerializers.YearSerializer(), 102));
            add(Triplet.<Class, Function<Kryo, Serializer>, Integer>with(YearMonth.class, kryo -> new JavaTimeSerializers.YearMonthSerializer(), 103));
            add(Triplet.<Class, Function<Kryo, Serializer>, Integer>with(ZonedDateTime.class, kryo -> new JavaTimeSerializers.ZonedDateTimeSerializer(), 104));
            add(Triplet.<Class, Function<Kryo, Serializer>, Integer>with(ZoneOffset.class, kryo -> new JavaTimeSerializers.ZoneOffsetSerializer(), 105));
            add(Triplet.<Class, Function<Kryo, Serializer>, Integer>with(ImmutableMetrics.class, null, 107)); // ***LAST ID***
        }};

        private final List<IoRegistry> registries = new ArrayList<>();

        /**
         * Starts numbering classes for Gryo serialization at 65536 to leave room for future usage by TinkerPop.
         */
        private final AtomicInteger currentSerializationId = new AtomicInteger(65536);

        private boolean registrationRequired = true;
        private boolean referenceTracking = true;
        private Supplier<ClassResolver> classResolver = GryoClassResolver::new;

        private Builder() {
        }

        /**
         * {@inheritDoc}
         */
        @Override
        public Builder addRegistry(final IoRegistry registry) {
            if (null == registry) throw new IllegalArgumentException("The registry cannot be null");
            this.registries.add(registry);
            return this;
        }

        /**
         * Provides a custom Kryo {@code ClassResolver} to be supplied to a {@code Kryo} instance.  If this value is
         * not supplied then it will default to the {@link GryoClassResolver}. To ensure compatibility with Gryo it
         * is highly recommended that objects passed to this method extend that class.
         * <p/>
         * If the {@code ClassResolver} implementation share state, then the {@link Supplier} should typically create
         * new instances when requested, as the {@link Supplier} will be called for each {@link Kryo} instance created.
         */
        public Builder classResolver(final Supplier<ClassResolver> classResolverSupplier) {
            if (null == classResolverSupplier)
                throw new IllegalArgumentException("The classResolverSupplier cannot be null");
            this.classResolver = classResolverSupplier;
            return this;
        }

        /**
         * Register custom classes to serializes with gryo using default serialization.
         */
        public Builder addCustom(final Class... custom) {
            if (custom != null && custom.length > 0)
                serializationList.addAll(Arrays.asList(custom).stream()
                        .map(c -> Triplet.<Class, Function<Kryo, Serializer>, Integer>with(c, null, currentSerializationId.getAndIncrement()))
                        .collect(Collectors.<Triplet<Class, Function<Kryo, Serializer>, Integer>>toList()));
            return this;
        }

        /**
         * Register custom class to serialize with a custom serialization class.
         */
        public Builder addCustom(final Class clazz, final Serializer serializer) {
            serializationList.add(Triplet.with(clazz, kryo -> serializer, currentSerializationId.getAndIncrement()));
            return this;
        }

        /**
         * Register a custom class to serialize with a custom serializer as returned from a {@link Function}.
         */
        public Builder addCustom(final Class clazz, final Function<Kryo, Serializer> serializer) {
            serializationList.add(Triplet.with(clazz, serializer, currentSerializationId.getAndIncrement()));
            return this;
        }

        /**
         * When set to {@code true}, all classes serialized by the {@code Kryo} instances created from this
         * {@link GryoMapper} must have their classes known up front and registered appropriately through this
         * builder.  By default this value is {@code true}.  This approach is more efficient than setting the
         * value to {@code false}.
         *
         * @param registrationRequired set to {@code true} if the classes should be registered up front or
         *                             {@code false} otherwise
         */
        public Builder registrationRequired(final boolean registrationRequired) {
            this.registrationRequired = registrationRequired;
            return this;
        }

        /**
         * By default, each appearance of an object in the graph after the first is stored as an integer ordinal.
         * This allows multiple references to the same object and cyclic graphs to be serialized. This has a small
         * amount of overhead and can be disabled to save space if it is not needed.
         *
         * @param referenceTracking set to {@code true} to enable and {@code false} otherwise
         */
        public Builder referenceTracking(final boolean referenceTracking) {
            this.referenceTracking = referenceTracking;
            return this;
        }

        /**
         * Creates a {@code GryoMapper}.
         */
        public GryoMapper create() {
            // consult the registry if provided and inject registry entries as custom classes.
            registries.forEach(registry -> {
                final List<Pair<Class, Object>> serializers = registry.find(GryoIo.class);
                serializers.forEach(p -> {
                    if (null == p.getValue1())
                        addCustom(p.getValue0());
                    else if (p.getValue1() instanceof Serializer)
                        addCustom(p.getValue0(), (Serializer) p.getValue1());
                    else if (p.getValue1() instanceof Function)
                        addCustom(p.getValue0(), (Function<Kryo, Serializer>) p.getValue1());
                    else
                        throw new IllegalStateException(String.format(
                                "Unexpected value provided by the %s for %s - expects [null, %s implementation or Function<%s, %s>]",
                                IoRegistry.class.getSimpleName(), p.getValue0().getClass().getSimpleName(),
                                Serializer.class.getName(), Kryo.class.getSimpleName(),
                                Serializer.class.getSimpleName()));
                });
            });

            return new GryoMapper(this);
        }
    }
}<|MERGE_RESOLUTION|>--- conflicted
+++ resolved
@@ -298,11 +298,7 @@
             add(Triplet.<Class, Function<Kryo, Serializer>, Integer>with(AtomicLong.class, null, 79));
             add(Triplet.<Class, Function<Kryo, Serializer>, Integer>with(DependantMutableMetrics.class, null, 80));
             add(Triplet.<Class, Function<Kryo, Serializer>, Integer>with(Pair.class, kryo -> new PairSerializer(), 88));
-<<<<<<< HEAD
-            add(Triplet.<Class, Function<Kryo, Serializer>, Integer>with(TraversalExplanation.class, null, 106));
-=======
-            add(Triplet.<Class, Function<Kryo, Serializer>, Integer>with(TraversalExplanation.class, kryo -> new JavaSerializer(), 106)); // ***LAST ID**
->>>>>>> d23c960c
+            add(Triplet.<Class, Function<Kryo, Serializer>, Integer>with(TraversalExplanation.class, kryo -> new JavaSerializer(), 106));
 
             add(Triplet.<Class, Function<Kryo, Serializer>, Integer>with(Duration.class, kryo -> new JavaTimeSerializers.DurationSerializer(), 93));
             add(Triplet.<Class, Function<Kryo, Serializer>, Integer>with(Instant.class, kryo -> new JavaTimeSerializers.InstantSerializer(), 94));
