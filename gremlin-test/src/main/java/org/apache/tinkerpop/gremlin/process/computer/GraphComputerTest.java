--- conflicted
+++ resolved
@@ -78,12 +78,8 @@
         "vertexPropertiesCanNotBeUpdatedInMapReduce",
         "computerRequiresMoreWorkersThanSupported",
         "vertexFilterAccessesIncidentEdges",
-<<<<<<< HEAD
-        "edgeFilterAccessesAdjacentVertices"
-=======
         "edgeFilterAccessesAdjacentVertices",
         "graphFilterNotSupported"
->>>>>>> 6c7962f5
 })
 @ExceptionCoverage(exceptionClass = Memory.Exceptions.class, methods = {
         "memoryKeyCanNotBeEmpty",
@@ -177,20 +173,12 @@
 
         @Override
         public GraphComputer vertices(final Traversal<Vertex, Vertex> vertexFilter) {
-<<<<<<< HEAD
-            return null;
-=======
             throw GraphComputer.Exceptions.graphFilterNotSupported();
->>>>>>> 6c7962f5
         }
 
         @Override
         public GraphComputer edges(final Traversal<Vertex, Edge> edgeFilter) {
-<<<<<<< HEAD
-            return null;
-=======
             throw GraphComputer.Exceptions.graphFilterNotSupported();
->>>>>>> 6c7962f5
         }
 
         @Override
@@ -1591,8 +1579,6 @@
     @Test
     @LoadGraphWith(MODERN)
     public void shouldSupportGraphFilter() throws Exception {
-<<<<<<< HEAD
-=======
         // if the graph computer does not support graph filter, then make sure its exception handling is correct
         if (!graphProvider.getGraphComputer(graph).features().supportsGraphFilter()) {
             try {
@@ -1609,7 +1595,6 @@
             }
             return;
         }
->>>>>>> 6c7962f5
         /// VERTEX PROGRAM
         graphProvider.getGraphComputer(graph).vertices(__.hasLabel("software")).program(new VertexProgramM(VertexProgramM.SOFTWARE_ONLY)).submit().get();
         graphProvider.getGraphComputer(graph).vertices(__.hasLabel("person")).program(new VertexProgramM(VertexProgramM.PEOPLE_ONLY)).submit().get();
