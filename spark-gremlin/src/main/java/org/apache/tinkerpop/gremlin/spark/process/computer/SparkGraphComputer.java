--- conflicted
+++ resolved
@@ -33,11 +33,9 @@
 import org.apache.spark.api.java.JavaPairRDD;
 import org.apache.spark.api.java.JavaSparkContext;
 import org.apache.spark.launcher.SparkLauncher;
-<<<<<<< HEAD
+import org.apache.spark.serializer.KryoRegistrator;
 import org.apache.spark.serializer.KryoSerializer;
-=======
 import org.apache.spark.serializer.Serializer;
->>>>>>> bd85e5fe
 import org.apache.spark.storage.StorageLevel;
 import org.apache.tinkerpop.gremlin.hadoop.Constants;
 import org.apache.tinkerpop.gremlin.hadoop.process.computer.AbstractHadoopGraphComputer;
@@ -94,6 +92,7 @@
 import static org.apache.tinkerpop.gremlin.hadoop.Constants.GREMLIN_SPARK_PERSIST_STORAGE_LEVEL;
 import static org.apache.tinkerpop.gremlin.hadoop.Constants.GREMLIN_SPARK_SKIP_GRAPH_CACHE;
 import static org.apache.tinkerpop.gremlin.hadoop.Constants.GREMLIN_SPARK_SKIP_PARTITIONER;
+import static org.apache.tinkerpop.gremlin.hadoop.Constants.SPARK_KRYO_REGISTRATION_REQUIRED;
 import static org.apache.tinkerpop.gremlin.hadoop.Constants.SPARK_SERIALIZER;
 
 /**
@@ -193,10 +192,26 @@
 
     /**
      * Specifies the {@code org.apache.spark.serializer.Serializer} implementation to use. By default, this value is
-     * set to {@link GryoSerializer}.
+     * set to {@code org.apache.spark.serializer.KryoSerializer}.
      */
     public SparkGraphComputer serializer(final Class<? extends Serializer> serializer) {
         return configure(SPARK_SERIALIZER, serializer.getCanonicalName());
+    }
+
+    /**
+     * Specifies the {@code org.apache.spark.serializer.KryoRegistrator} to use to install additional types. By
+     * default this value is set to TinkerPop's {@link GryoRegistrator}.
+     */
+    public SparkGraphComputer sparkKryoRegistrator(final Class<? extends KryoRegistrator> registrator) {
+        return configure(Constants.SPARK_KRYO_REGISTRATOR, registrator.getCanonicalName());
+    }
+
+    /**
+     * Determines if kryo registration is required such that attempts to serialize classes that are not registered
+     * will result in an error. By default this value is {@code false}.
+     */
+    public SparkGraphComputer kryoRegistrationRequired(final boolean required) {
+        return configure(SPARK_KRYO_REGISTRATION_REQUIRED, required);
     }
 
     @Override
@@ -237,16 +252,11 @@
             //////////////////////////////////////////////////
             // apache and hadoop configurations that are used throughout the graph computer computation
             final org.apache.commons.configuration.Configuration graphComputerConfiguration = new HadoopConfiguration(this.sparkConfiguration);
-<<<<<<< HEAD
             if (!graphComputerConfiguration.containsKey(Constants.SPARK_SERIALIZER)) {
                 graphComputerConfiguration.setProperty(Constants.SPARK_SERIALIZER, KryoSerializer.class.getCanonicalName());
                 if (!graphComputerConfiguration.containsKey(Constants.SPARK_KRYO_REGISTRATOR))
                     graphComputerConfiguration.setProperty(Constants.SPARK_KRYO_REGISTRATOR, GryoRegistrator.class.getCanonicalName());
             }
-=======
-            if (!graphComputerConfiguration.containsKey(SPARK_SERIALIZER))
-                graphComputerConfiguration.setProperty(SPARK_SERIALIZER, GryoSerializer.class.getCanonicalName());
->>>>>>> bd85e5fe
             graphComputerConfiguration.setProperty(Constants.GREMLIN_HADOOP_GRAPH_WRITER_HAS_EDGES, this.persist.equals(GraphComputer.Persist.EDGES));
             final Configuration hadoopConfiguration = ConfUtil.makeHadoopConfiguration(graphComputerConfiguration);
             final Storage fileSystemStorage = FileSystemStorage.open(hadoopConfiguration);
